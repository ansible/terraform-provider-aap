package provider

import (
	"github.com/ansible/terraform-provider-aap/internal/provider/customtypes"
<<<<<<< HEAD
	"github.com/hashicorp/terraform-plugin-framework/types"
=======
	tftypes "github.com/hashicorp/terraform-plugin-framework/types"
>>>>>>> 1f9f5fd2
)

// ---------------------------------------------------------------------------

type RelatedAPIModel struct {
	NamedUrl string `json:"named_url,omitempty"`
}

type SummaryField struct {
	Id   int64  `json:"id"`
	Name string `json:"name"`
}

type SummaryFieldsAPIModel struct {
	Organization SummaryField `json:"organization,omitempty"`
	Inventory    SummaryField `json:"inventory,omitempty"`
}

type BaseDetailAPIModel struct {
	Id  int64  `json:"id"`
	URL string `json:"url"`
}

type BaseDetailAPIModelWithOrg struct {
	BaseDetailAPIModel
	Description   string                `json:"description,omitempty"`
	Name          string                `json:"name,omitempty"`
	Organization  int64                 `json:"organization"`
	Related       RelatedAPIModel       `json:"related"`
	SummaryFields SummaryFieldsAPIModel `json:"summary_fields"`
	Variables     string                `json:"variables,omitempty"`
}

// ---------------------------------------------------------------------------

type BaseDetailDataSourceModel struct {
<<<<<<< HEAD
	Id  types.Int64  `tfsdk:"id"`
	URL types.String `tfsdk:"url"`
}

type BaseDetailDataSourceModelWithNamedUrl struct {
	BaseDetailDataSourceModel
	Name        types.String                     `tfsdk:"name"`
	Description types.String                     `tfsdk:"description"`
	NamedUrl    types.String                     `tfsdk:"named_url"`
=======
	Id          tftypes.Int64                    `tfsdk:"id"`
	Name        tftypes.String                   `tfsdk:"name"`
	Description tftypes.String                   `tfsdk:"description"`
	URL         tftypes.String                   `tfsdk:"url"`
	NamedUrl    tftypes.String                   `tfsdk:"named_url"`
>>>>>>> 1f9f5fd2
	Variables   customtypes.AAPCustomStringValue `tfsdk:"variables"`
}

type BaseDetailDataSourceModelWithOrg struct {
	BaseDetailDataSourceModel
<<<<<<< HEAD
	Name             types.String                     `tfsdk:"name"`
	Description      types.String                     `tfsdk:"description"`
	NamedUrl         types.String                     `tfsdk:"named_url"`
	Variables        customtypes.AAPCustomStringValue `tfsdk:"variables"`
	Organization     types.Int64                      `tfsdk:"organization"`
	OrganizationName types.String                     `tfsdk:"organization_name"`
=======
	Organization     tftypes.Int64  `tfsdk:"organization"`
	OrganizationName tftypes.String `tfsdk:"organization_name"`
>>>>>>> 1f9f5fd2
}

type StringDescriptions struct {
	ApiEntitySlug         string
	DescriptiveEntityName string
	MetadataEntitySlug    string
}

// A struct to represent a base DataSource object, with a client and the slug name of
// the API entity.
type BaseDataSource struct {
	client ProviderHTTPClient
	StringDescriptions
}

type BaseDataSourceWithOrg struct {
	BaseDataSource
<<<<<<< HEAD
}

type BaseDataSourceWithNamedUrl struct {
	BaseDataSource
=======
>>>>>>> 1f9f5fd2
}<|MERGE_RESOLUTION|>--- conflicted
+++ resolved
@@ -2,11 +2,8 @@
 
 import (
 	"github.com/ansible/terraform-provider-aap/internal/provider/customtypes"
-<<<<<<< HEAD
 	"github.com/hashicorp/terraform-plugin-framework/types"
-=======
 	tftypes "github.com/hashicorp/terraform-plugin-framework/types"
->>>>>>> 1f9f5fd2
 )
 
 // ---------------------------------------------------------------------------
@@ -43,39 +40,30 @@
 // ---------------------------------------------------------------------------
 
 type BaseDetailDataSourceModel struct {
-<<<<<<< HEAD
 	Id  types.Int64  `tfsdk:"id"`
 	URL types.String `tfsdk:"url"`
 }
 
 type BaseDetailDataSourceModelWithNamedUrl struct {
 	BaseDetailDataSourceModel
-	Name        types.String                     `tfsdk:"name"`
-	Description types.String                     `tfsdk:"description"`
-	NamedUrl    types.String                     `tfsdk:"named_url"`
-=======
 	Id          tftypes.Int64                    `tfsdk:"id"`
 	Name        tftypes.String                   `tfsdk:"name"`
 	Description tftypes.String                   `tfsdk:"description"`
 	URL         tftypes.String                   `tfsdk:"url"`
 	NamedUrl    tftypes.String                   `tfsdk:"named_url"`
->>>>>>> 1f9f5fd2
 	Variables   customtypes.AAPCustomStringValue `tfsdk:"variables"`
 }
 
 type BaseDetailDataSourceModelWithOrg struct {
 	BaseDetailDataSourceModel
-<<<<<<< HEAD
-	Name             types.String                     `tfsdk:"name"`
-	Description      types.String                     `tfsdk:"description"`
-	NamedUrl         types.String                     `tfsdk:"named_url"`
+	Id               tftypes.Int64                    `tfsdk:"id"`
+	Name             tftypes.String                   `tfsdk:"name"`
+	Description      tftypes.String                   `tfsdk:"description"`
+	URL              tftypes.String                   `tfsdk:"url"`
+	NamedUrl         tftypes.String                   `tfsdk:"named_url"`
 	Variables        customtypes.AAPCustomStringValue `tfsdk:"variables"`
-	Organization     types.Int64                      `tfsdk:"organization"`
-	OrganizationName types.String                     `tfsdk:"organization_name"`
-=======
-	Organization     tftypes.Int64  `tfsdk:"organization"`
-	OrganizationName tftypes.String `tfsdk:"organization_name"`
->>>>>>> 1f9f5fd2
+	Organization     tftypes.Int64                    `tfsdk:"organization"`
+	OrganizationName tftypes.String                   `tfsdk:"organization_name"`
 }
 
 type StringDescriptions struct {
@@ -93,11 +81,8 @@
 
 type BaseDataSourceWithOrg struct {
 	BaseDataSource
-<<<<<<< HEAD
 }
 
 type BaseDataSourceWithNamedUrl struct {
 	BaseDataSource
-=======
->>>>>>> 1f9f5fd2
 }