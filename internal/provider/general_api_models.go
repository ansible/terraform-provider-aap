package provider

import (
	"context"
	"encoding/json"
	"fmt"
	"path"

	"github.com/ansible/terraform-provider-aap/internal/provider/customtypes"
	"github.com/hashicorp/terraform-plugin-framework-validators/datasourcevalidator"
	"github.com/hashicorp/terraform-plugin-framework/datasource"
	"github.com/hashicorp/terraform-plugin-framework/datasource/schema"
	"github.com/hashicorp/terraform-plugin-framework/diag"
	tfpath "github.com/hashicorp/terraform-plugin-framework/path"
	"github.com/hashicorp/terraform-plugin-framework/types"
)

// ---------------------------------------------------------------------------

type RelatedAPIModel struct {
	NamedUrl string `json:"named_url,omitempty"`
}

type SummaryField struct {
	Id   int64  `json:"id"`
	Name string `json:"name"`
}

type SummaryFieldsAPIModel struct {
	Organization SummaryField `json:"organization,omitempty"`
	Inventory    SummaryField `json:"inventory,omitempty"`
}

type BaseDetailAPIModel struct {
	Id            int64                 `json:"id"`
	Name          string                `json:"name,omitempty"`
	Description   string                `json:"description,omitempty"`
	URL           string                `json:"url"`
	Related       RelatedAPIModel       `json:"related"`
	SummaryFields SummaryFieldsAPIModel `json:"summary_fields"`
	Variables     string                `json:"variables,omitempty"`
}

type BaseDetailAPIModelWithOrg struct {
	BaseDetailAPIModel
	Organization int64 `json:"organization"`
}

// ---------------------------------------------------------------------------

type BaseDetailDataSourceModel struct {
	Id          types.Int64                      `tfsdk:"id"`
	Name        types.String                     `tfsdk:"name"`
	Description types.String                     `tfsdk:"description"`
	URL         types.String                     `tfsdk:"url"`
	NamedUrl    types.String                     `tfsdk:"named_url"`
	Variables   customtypes.AAPCustomStringValue `tfsdk:"variables"`
}

type BaseDetailDataSourceModelWithOrg struct {
	BaseDetailDataSourceModel
	Organization     types.Int64  `tfsdk:"organization"`
	OrganizationName types.String `tfsdk:"organization_name"`
}

// This function allows us to parse the incoming data in HTTP requests from the API
// into the BaseDetailDataSourceModel instances.
func (d *BaseDetailDataSourceModel) ParseHttpResponse(body []byte) diag.Diagnostics {
	var diags diag.Diagnostics

	// Unmarshal the JSON response
	var apiModel BaseDetailAPIModel
	err := json.Unmarshal(body, &apiModel)
	if err != nil {
		diags.AddError("Error parsing JSON response from AAP", err.Error())
		return diags
	}

	// Map the response to the BaseDetailDataSourceModel datasource schema
	d.Id = types.Int64Value(apiModel.Id)
	d.Name = ParseStringValue(apiModel.Name)
	d.Description = ParseStringValue(apiModel.Description)
	d.URL = ParseStringValue(apiModel.URL)
	d.Variables = ParseAAPCustomStringValue(apiModel.Variables)
	// Parse the related fields
	d.NamedUrl = ParseStringValue(apiModel.Related.NamedUrl)
	// Parse the summary fields

	return diags
}

// This function allows us to parse the incoming data in HTTP requests from the API
// into the BaseDetailDataSourceModelWithOrg instances.
func (d *BaseDetailDataSourceModelWithOrg) ParseHttpResponse(body []byte) diag.Diagnostics {
	// Let my parent's ParseHttpResponse method handle the base fields
	diags := d.BaseDetailDataSourceModel.ParseHttpResponse(body)
	if diags.HasError() {
		return diags
	}

	// Unmarshal the JSON response
	var apiModel BaseDetailAPIModelWithOrg
	err := json.Unmarshal(body, &apiModel)
	if err != nil {
		diags.AddError("Error parsing JSON response from AAP", err.Error())
		return diags
	}

	// Map the response to the BaseDetailDataSourceModelWithOrg datasource schema
	d.Organization = types.Int64Value(apiModel.Organization)
	d.OrganizationName = ParseStringValue(apiModel.SummaryFields.Organization.Name)
	// Parse the related fields
	// Parse the summary fields

	return diags
}

// ---------------------------------------------------------------------------

// Ensure the implementation satisfies the expected interfaces.
var (
	_ datasource.DataSource                     = &BaseDataSource{}
	_ datasource.DataSourceWithConfigure        = &BaseDataSource{}
	_ datasource.DataSourceWithConfigValidators = &BaseDataSource{}
	_ datasource.DataSourceWithValidateConfig   = &BaseDataSource{}

	_ datasource.DataSource                     = &BaseDataSourceWithOrg{}
	_ datasource.DataSourceWithConfigure        = &BaseDataSourceWithOrg{}
	_ datasource.DataSourceWithConfigValidators = &BaseDataSourceWithOrg{}
	_ datasource.DataSourceWithValidateConfig   = &BaseDataSourceWithOrg{}
)

type StringDescriptions struct {
	ApiEntitySlug         string
	DescriptiveEntityName string
	MetadataEntitySlug    string
}

// A struct to represent a base DataSource object, with a client and the slug name of
// the API entity.
type BaseDataSource struct {
	client ProviderHTTPClient
	StringDescriptions
}

type BaseDataSourceWithOrg struct {
	BaseDataSource
}

// Constructs a new BaseDataSource object provided with a client instance (usually
// initialized to nil, it will be later configured calling the Configure function)
// and an apiEntitySlug string indicating the entity path name to consult the API.
func NewBaseDataSource(client ProviderHTTPClient, stringDescriptions StringDescriptions) *BaseDataSource {
	return &BaseDataSource{
		client:             client,
		StringDescriptions: stringDescriptions,
	}
}

// Constructs a new BaseDataSourceWithOrg object provided with a client instance (usually
// initialized to nil, it will be later configured calling the Configure function)
// and an apiEntitySlug string indicating the entity path name to consult the API.
func NewBaseDataSourceWithOrg(client ProviderHTTPClient, stringDescriptions StringDescriptions) *BaseDataSourceWithOrg {
	return &BaseDataSourceWithOrg{
		BaseDataSource: BaseDataSource{
			client:             client,
			StringDescriptions: stringDescriptions,
		},
	}
}

<<<<<<< HEAD
=======
func IsContextActive(operationName string, ctx context.Context, diagnostics diag.Diagnostics) bool {
	if ctx.Err() == nil {
		if diagnostics != nil {
			diagnostics.AddError(
				fmt.Sprintf("Aborting %s operation", operationName),
				"Context is not active, we cannot continue with the execution",
			)
		} else {
			tflog.Error(ctx, fmt.Sprintf("Aborting %s operation. "+
				"Context is not active, we cannot continue with the execution", operationName))
		}
	}
	return ctx.Err() == nil
}

func doReadPreconditionsMeet(ctx context.Context, resp *datasource.ReadResponse, client ProviderHTTPClient) bool {
	if resp == nil {
		tflog.Error(ctx, "Response not defined, we cannot continue with the execution")
		return false
	}

	// Check that the current context is active
	if !IsContextActive("Read", ctx, resp.Diagnostics) {
		return false
	}

	// Check that the HTTP Client is defined
	if client == nil {
		resp.Diagnostics.AddError(
			"Aborting Read operation",
			"HTTP Client not configured, we cannot continue with the execution",
		)
		return false
	}
	return true
}

>>>>>>> ab14cd25
// Read refreshes the Terraform state with the latest data.
func (d *BaseDataSource) Read(ctx context.Context, req datasource.ReadRequest, resp *datasource.ReadResponse) {
	var state BaseDetailDataSourceModel

	// Read Terraform configuration data into the model
	resp.Diagnostics.Append(req.Config.Get(ctx, &state)...)
	uri := path.Join(d.client.getApiEndpoint(), d.ApiEntitySlug)

	resourceURL, err := ReturnAAPNamedURL(state.Id, state.Name, types.StringValue(""), uri)
	if err != nil {
		resp.Diagnostics.AddError("Minimal Data Not Supplied", "Expected [id]")
		return
	}

	var diags diag.Diagnostics
	readResponseBody, diags := d.client.Get(resourceURL)
	resp.Diagnostics.Append(diags...)
	if resp.Diagnostics.HasError() {
		return
	}

	diags = state.ParseHttpResponse(readResponseBody)
	resp.Diagnostics.Append(diags...)
	if resp.Diagnostics.HasError() {
		return
	}

	// Set state
	// Save updated data into Terraform state
	resp.Diagnostics.Append(resp.State.Set(ctx, &state)...)
	if resp.Diagnostics.HasError() {
		return
	}
}

// Read refreshes the Terraform state with the latest data.
func (d *BaseDataSourceWithOrg) Read(ctx context.Context, req datasource.ReadRequest, resp *datasource.ReadResponse) {
	var state BaseDetailDataSourceModelWithOrg

	// Read Terraform configuration data into the model
	resp.Diagnostics.Append(req.Config.Get(ctx, &state)...)
	uri := path.Join(d.client.getApiEndpoint(), d.ApiEntitySlug)
	resourceURL, err := ReturnAAPNamedURL(state.Id, state.Name, state.OrganizationName, uri)
	if err != nil {
		resp.Diagnostics.AddError("Minimal Data Not Supplied", "Expected either [id] or [name + organization_name] pair")
		return
	}

	var diags diag.Diagnostics
	readResponseBody, diags := d.client.Get(resourceURL)
	resp.Diagnostics.Append(diags...)
	if resp.Diagnostics.HasError() {
		return
	}

	diags = state.ParseHttpResponse(readResponseBody)
	resp.Diagnostics.Append(diags...)
	if resp.Diagnostics.HasError() {
		return
	}

	// Set state
	// Save updated data into Terraform state
	resp.Diagnostics.Append(resp.State.Set(ctx, &state)...)
	if resp.Diagnostics.HasError() {
		return
	}
}

// Configure adds the provider configured client to the data source.
<<<<<<< HEAD
func (d *BaseDataSource) Configure(_ context.Context, req datasource.ConfigureRequest, resp *datasource.ConfigureResponse) {
=======
func (d *BaseDataSource) Configure(ctx context.Context, req datasource.ConfigureRequest, resp *datasource.ConfigureResponse) {
	// Check that the response and diagnostics pointer is defined
	if resp == nil {
		tflog.Error(ctx, "Response not defined, we cannot continue with the execution")
		return
	}

	// Check that the current context is active
	if !IsContextActive("Configure", ctx, resp.Diagnostics) {
		return
	}

	// Check that the provider data is configured
>>>>>>> ab14cd25
	if req.ProviderData == nil {
		return
	}

	client, ok := req.ProviderData.(*AAPClient)
	if !ok {
		resp.Diagnostics.AddError(
			"Unexpected Data Source Configure Type",
			fmt.Sprintf("Expected *AAPClient, got: %T. Please report this issue to the provider developers.", req.ProviderData),
		)
		return
	}

	d.client = client
}

func (d *BaseDataSource) ConfigValidators(_ context.Context) []datasource.ConfigValidator {
	// You have at least an id
	return []datasource.ConfigValidator{
		datasourcevalidator.Any(
			datasourcevalidator.AtLeastOneOf(
				tfpath.MatchRoot("id"),
				tfpath.MatchRoot("name")),
		),
	}
}

func (d *BaseDataSourceWithOrg) ConfigValidators(_ context.Context) []datasource.ConfigValidator {
	// You have at least an id or a name + organization_name pair
	return []datasource.ConfigValidator{
		datasourcevalidator.Any(
			datasourcevalidator.AtLeastOneOf(
				tfpath.MatchRoot("id"),
				tfpath.MatchRoot("name")),
			datasourcevalidator.RequiredTogether(
				tfpath.MatchRoot("name"),
				tfpath.MatchRoot("organization_name")),
		),
	}
}

func (d *BaseDataSource) ValidateConfig(ctx context.Context, req datasource.ValidateConfigRequest, resp *datasource.ValidateConfigResponse) {
<<<<<<< HEAD
=======
	// Check that the response and diagnostics pointer is defined
	if resp == nil {
		tflog.Error(ctx, "Response not defined, we cannot continue with the execution")
		return
	}

	// Check that the current context is active
	if !IsContextActive("ValidateConfig", ctx, resp.Diagnostics) {
		return
	}

>>>>>>> ab14cd25
	var data BaseDetailDataSourceModel

	resp.Diagnostics.Append(req.Config.Get(ctx, &data)...)

	if resp.Diagnostics.HasError() {
		return
	}

	if IsValueProvided(data.Id) {
		return
	}

	if !IsValueProvided(data.Id) && !IsValueProvided(data.Name) {
		resp.Diagnostics.AddAttributeWarning(
			tfpath.Root("id"),
			"Missing Attribute Configuration",
			"Expected either [id]",
		)
	}
}

func (d *BaseDataSourceWithOrg) ValidateConfig(ctx context.Context, req datasource.ValidateConfigRequest, resp *datasource.ValidateConfigResponse) {
<<<<<<< HEAD
=======
	// Check that the response and diagnostics pointer is defined
	if resp == nil {
		tflog.Error(ctx, "Response not defined, we cannot continue with the execution")
		return
	}

	// Check that the current context is active
	if !IsContextActive("ValidateConfig", ctx, resp.Diagnostics) {
		return
	}

>>>>>>> ab14cd25
	var data BaseDetailDataSourceModelWithOrg

	resp.Diagnostics.Append(req.Config.Get(ctx, &data)...)

	if resp.Diagnostics.HasError() {
		return
	}

	if IsValueProvided(data.Id) {
		return
	}

	if IsValueProvided(data.Name) && IsValueProvided(data.OrganizationName) {
		return
	}

	if !IsValueProvided(data.Id) && !IsValueProvided(data.Name) {
		resp.Diagnostics.AddAttributeWarning(
			tfpath.Root("id"),
			"Missing Attribute Configuration",
			"Expected either [id] or [name + organization_name] pair",
		)
	}

	if IsValueProvided(data.Name) && !IsValueProvided(data.OrganizationName) {
		resp.Diagnostics.AddAttributeWarning(
			tfpath.Root("organization_name"),
			"Missing Attribute Configuration",
			"Expected organization_name to be configured with name.",
		)
	}

	if !IsValueProvided(data.Name) && IsValueProvided(data.OrganizationName) {
		resp.Diagnostics.AddAttributeWarning(
			tfpath.Root("name"),
			"Missing Attribute Configuration",
			"Expected name to be configured with organization_name.",
		)
	}
}

// Schema defines the schema fields for the data source.
<<<<<<< HEAD
func (d *BaseDataSource) Schema(_ context.Context, _ datasource.SchemaRequest, resp *datasource.SchemaResponse) {
=======
func (d *BaseDataSource) Schema(ctx context.Context, _ datasource.SchemaRequest, resp *datasource.SchemaResponse) {
	// Check that the response pointer is defined
	if resp == nil {
		tflog.Error(ctx, "Response not defined, we cannot continue with the execution")
		return
	}

	// Check that the current context is active
	if !IsContextActive("Schema definition", ctx, resp.Diagnostics) {
		return
	}

>>>>>>> ab14cd25
	resp.Schema = schema.Schema{
		Attributes: map[string]schema.Attribute{
			"id": schema.Int64Attribute{
				Optional:    true,
				Description: fmt.Sprintf("%s id", d.DescriptiveEntityName),
			},
			"organization": schema.Int64Attribute{
				Computed:    true,
				Description: fmt.Sprintf("Identifier for the organization to which the %s belongs", d.DescriptiveEntityName),
			},
			"organization_name": schema.StringAttribute{
				Computed:    true,
				Optional:    true,
				Description: fmt.Sprintf("The name for the organization to which the %s belongs", d.DescriptiveEntityName),
			},
			"url": schema.StringAttribute{
				Computed:    true,
				Description: fmt.Sprintf("Url of the %s", d.DescriptiveEntityName),
			},
			"named_url": schema.StringAttribute{
				Computed:    true,
				Description: fmt.Sprintf("The Named Url of the %s", d.DescriptiveEntityName),
			},
			"name": schema.StringAttribute{
				Computed:    true,
				Optional:    true,
				Description: fmt.Sprintf("Name of the %s", d.DescriptiveEntityName),
			},
			"description": schema.StringAttribute{
				Computed:    true,
				Description: fmt.Sprintf("Description of the %s", d.DescriptiveEntityName),
			},
			"variables": schema.StringAttribute{
				Computed:   true,
				CustomType: customtypes.AAPCustomStringType{},
				Description: fmt.Sprintf("Variables of the %s. Will be either JSON or YAML string depending on how the "+
					"variables were entered into AAP.", d.DescriptiveEntityName),
				DeprecationMessage: "This attribute is deprecated and will be removed in a future version.",
			},
		},
		Description: fmt.Sprintf("Get an existing %s.", d.DescriptiveEntityName),
	}
}

// Metadata returns the data source type name composing it from the provider type name and the
// entity slug string passed in the constructor.
func (d *BaseDataSource) Metadata(_ context.Context, req datasource.MetadataRequest, resp *datasource.MetadataResponse) {
	resp.TypeName = fmt.Sprintf("%s_%s", req.ProviderTypeName, d.MetadataEntitySlug)
}<|MERGE_RESOLUTION|>--- conflicted
+++ resolved
@@ -13,6 +13,7 @@
 	"github.com/hashicorp/terraform-plugin-framework/diag"
 	tfpath "github.com/hashicorp/terraform-plugin-framework/path"
 	"github.com/hashicorp/terraform-plugin-framework/types"
+	"github.com/hashicorp/terraform-plugin-log/tflog"
 )
 
 // ---------------------------------------------------------------------------
@@ -169,8 +170,6 @@
 	}
 }
 
-<<<<<<< HEAD
-=======
 func IsContextActive(operationName string, ctx context.Context, diagnostics diag.Diagnostics) bool {
 	if ctx.Err() == nil {
 		if diagnostics != nil {
@@ -208,11 +207,15 @@
 	return true
 }
 
->>>>>>> ab14cd25
 // Read refreshes the Terraform state with the latest data.
 func (d *BaseDataSource) Read(ctx context.Context, req datasource.ReadRequest, resp *datasource.ReadResponse) {
 	var state BaseDetailDataSourceModel
 
+	// Check Read preconditions
+	if !doReadPreconditionsMeet(ctx, resp, d.client) {
+		return
+	}
+
 	// Read Terraform configuration data into the model
 	resp.Diagnostics.Append(req.Config.Get(ctx, &state)...)
 	uri := path.Join(d.client.getApiEndpoint(), d.ApiEntitySlug)
@@ -247,6 +250,11 @@
 // Read refreshes the Terraform state with the latest data.
 func (d *BaseDataSourceWithOrg) Read(ctx context.Context, req datasource.ReadRequest, resp *datasource.ReadResponse) {
 	var state BaseDetailDataSourceModelWithOrg
+
+	// Check Read preconditions
+	if !doReadPreconditionsMeet(ctx, resp, d.client) {
+		return
+	}
 
 	// Read Terraform configuration data into the model
 	resp.Diagnostics.Append(req.Config.Get(ctx, &state)...)
@@ -279,23 +287,18 @@
 }
 
 // Configure adds the provider configured client to the data source.
-<<<<<<< HEAD
-func (d *BaseDataSource) Configure(_ context.Context, req datasource.ConfigureRequest, resp *datasource.ConfigureResponse) {
-=======
 func (d *BaseDataSource) Configure(ctx context.Context, req datasource.ConfigureRequest, resp *datasource.ConfigureResponse) {
+	// Check that the current context is active
+	if !IsContextActive("Configure", ctx, resp.Diagnostics) {
+		return
+	}
+
 	// Check that the response and diagnostics pointer is defined
 	if resp == nil {
 		tflog.Error(ctx, "Response not defined, we cannot continue with the execution")
 		return
 	}
 
-	// Check that the current context is active
-	if !IsContextActive("Configure", ctx, resp.Diagnostics) {
-		return
-	}
-
-	// Check that the provider data is configured
->>>>>>> ab14cd25
 	if req.ProviderData == nil {
 		return
 	}
@@ -317,8 +320,7 @@
 	return []datasource.ConfigValidator{
 		datasourcevalidator.Any(
 			datasourcevalidator.AtLeastOneOf(
-				tfpath.MatchRoot("id"),
-				tfpath.MatchRoot("name")),
+				tfpath.MatchRoot("id")),
 		),
 	}
 }
@@ -328,8 +330,7 @@
 	return []datasource.ConfigValidator{
 		datasourcevalidator.Any(
 			datasourcevalidator.AtLeastOneOf(
-				tfpath.MatchRoot("id"),
-				tfpath.MatchRoot("name")),
+				tfpath.MatchRoot("id")),
 			datasourcevalidator.RequiredTogether(
 				tfpath.MatchRoot("name"),
 				tfpath.MatchRoot("organization_name")),
@@ -338,8 +339,6 @@
 }
 
 func (d *BaseDataSource) ValidateConfig(ctx context.Context, req datasource.ValidateConfigRequest, resp *datasource.ValidateConfigResponse) {
-<<<<<<< HEAD
-=======
 	// Check that the response and diagnostics pointer is defined
 	if resp == nil {
 		tflog.Error(ctx, "Response not defined, we cannot continue with the execution")
@@ -351,7 +350,6 @@
 		return
 	}
 
->>>>>>> ab14cd25
 	var data BaseDetailDataSourceModel
 
 	resp.Diagnostics.Append(req.Config.Get(ctx, &data)...)
@@ -364,18 +362,16 @@
 		return
 	}
 
-	if !IsValueProvided(data.Id) && !IsValueProvided(data.Name) {
+	if !IsValueProvided(data.Id) {
 		resp.Diagnostics.AddAttributeWarning(
 			tfpath.Root("id"),
 			"Missing Attribute Configuration",
-			"Expected either [id]",
+			"Expected [id]",
 		)
 	}
 }
 
 func (d *BaseDataSourceWithOrg) ValidateConfig(ctx context.Context, req datasource.ValidateConfigRequest, resp *datasource.ValidateConfigResponse) {
-<<<<<<< HEAD
-=======
 	// Check that the response and diagnostics pointer is defined
 	if resp == nil {
 		tflog.Error(ctx, "Response not defined, we cannot continue with the execution")
@@ -387,7 +383,6 @@
 		return
 	}
 
->>>>>>> ab14cd25
 	var data BaseDetailDataSourceModelWithOrg
 
 	resp.Diagnostics.Append(req.Config.Get(ctx, &data)...)
@@ -430,22 +425,7 @@
 }
 
 // Schema defines the schema fields for the data source.
-<<<<<<< HEAD
 func (d *BaseDataSource) Schema(_ context.Context, _ datasource.SchemaRequest, resp *datasource.SchemaResponse) {
-=======
-func (d *BaseDataSource) Schema(ctx context.Context, _ datasource.SchemaRequest, resp *datasource.SchemaResponse) {
-	// Check that the response pointer is defined
-	if resp == nil {
-		tflog.Error(ctx, "Response not defined, we cannot continue with the execution")
-		return
-	}
-
-	// Check that the current context is active
-	if !IsContextActive("Schema definition", ctx, resp.Diagnostics) {
-		return
-	}
-
->>>>>>> ab14cd25
 	resp.Schema = schema.Schema{
 		Attributes: map[string]schema.Attribute{
 			"id": schema.Int64Attribute{
