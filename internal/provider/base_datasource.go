package provider

import (
	"context"
	"encoding/json"
	"fmt"
	"path"

	"github.com/ansible/terraform-provider-aap/internal/provider/customtypes"
	"github.com/hashicorp/terraform-plugin-framework-validators/datasourcevalidator"
	"github.com/hashicorp/terraform-plugin-framework/datasource"
	"github.com/hashicorp/terraform-plugin-framework/datasource/schema"
	"github.com/hashicorp/terraform-plugin-framework/diag"
	tfpath "github.com/hashicorp/terraform-plugin-framework/path"
	tftypes "github.com/hashicorp/terraform-plugin-framework/types"
	"github.com/hashicorp/terraform-plugin-log/tflog"
)

// Ensure the implementation satisfies the expected interfaces.
var (
	_ datasource.DataSource                     = &BaseDataSource{}
	_ datasource.DataSourceWithConfigure        = &BaseDataSource{}
	_ datasource.DataSourceWithConfigValidators = &BaseDataSource{}
	_ datasource.DataSourceWithValidateConfig   = &BaseDataSource{}

	_ datasource.DataSource                     = &BaseDataSourceWithOrg{}
	_ datasource.DataSourceWithConfigure        = &BaseDataSourceWithOrg{}
	_ datasource.DataSourceWithConfigValidators = &BaseDataSourceWithOrg{}
	_ datasource.DataSourceWithValidateConfig   = &BaseDataSourceWithOrg{}
)

// ---------------------------------------------------------------------------
// Constructors
// ---------------------------------------------------------------------------

// Constructs a new BaseDataSource object provided with a client instance (usually
// initialized to nil, it will be later configured calling the Configure function)
// and an apiEntitySlug string indicating the entity path name to consult the API.
func NewBaseDataSource(client ProviderHTTPClient, stringDescriptions StringDescriptions) *BaseDataSource {
	return &BaseDataSource{
		client:             client,
		StringDescriptions: stringDescriptions,
	}
}

// Constructs a new BaseDataSourceWithOrg object provided with a client instance (usually
// initialized to nil, it will be later configured calling the Configure function)
// and an apiEntitySlug string indicating the entity path name to consult the API.
func NewBaseDataSourceWithOrg(client ProviderHTTPClient, stringDescriptions StringDescriptions) *BaseDataSourceWithOrg {
	return &BaseDataSourceWithOrg{
		BaseDataSource: BaseDataSource{
			client:             client,
			StringDescriptions: stringDescriptions,
		},
	}
}

// ---------------------------------------------------------------------------
// Metadata
// ---------------------------------------------------------------------------

// Metadata returns the data source type name composing it from the provider type name and the
// entity slug string passed in the constructor.
func (d *BaseDataSource) Metadata(_ context.Context, req datasource.MetadataRequest, resp *datasource.MetadataResponse) {
	resp.TypeName = fmt.Sprintf("%s_%s", req.ProviderTypeName, d.MetadataEntitySlug)
}

// ---------------------------------------------------------------------------
// Schema
// ---------------------------------------------------------------------------

// Schema defines the schema fields for the data source.
func (d *BaseDataSource) Schema(_ context.Context, _ datasource.SchemaRequest, resp *datasource.SchemaResponse) {
	resp.Schema = schema.Schema{
		Attributes: map[string]schema.Attribute{
			"id": schema.Int64Attribute{
				Optional:    true,
				Computed:    true,
				Description: fmt.Sprintf("%s id", d.DescriptiveEntityName),
			},
			"url": schema.StringAttribute{
				Computed:    true,
				Description: fmt.Sprintf("Url of the %s", d.DescriptiveEntityName),
			},
			"named_url": schema.StringAttribute{
				Computed:    true,
				Description: fmt.Sprintf("The Named Url of the %s", d.DescriptiveEntityName),
			},
			"name": schema.StringAttribute{
				Computed:    true,
				Optional:    true,
				Description: fmt.Sprintf("Name of the %s", d.DescriptiveEntityName),
			},
			"description": schema.StringAttribute{
				Computed:    true,
				Description: fmt.Sprintf("Description of the %s", d.DescriptiveEntityName),
			},
			"variables": schema.StringAttribute{
				Computed:   true,
				CustomType: customtypes.AAPCustomStringType{},
				Description: fmt.Sprintf("Variables of the %s. Will be either JSON or YAML string depending on how the "+
					"variables were entered into AAP.", d.DescriptiveEntityName),
				DeprecationMessage: "This attribute is deprecated and will be removed in a future version.",
			},
		},
		Description: fmt.Sprintf("Get an existing %s.", d.DescriptiveEntityName),
	}
}

// Schema defines the schema fields for the data source.
func (d *BaseDataSourceWithOrg) Schema(_ context.Context, _ datasource.SchemaRequest, resp *datasource.SchemaResponse) {
	resp.Schema = schema.Schema{
		Attributes: map[string]schema.Attribute{
			"id": schema.Int64Attribute{
				Optional:    true,
				Computed:    true,
				Description: fmt.Sprintf("%s id", d.DescriptiveEntityName),
			},
			"organization": schema.Int64Attribute{
				Computed:    true,
				Description: fmt.Sprintf("Identifier for the organization to which the %s belongs", d.DescriptiveEntityName),
			},
			"organization_name": schema.StringAttribute{
				Computed:    true,
				Optional:    true,
				Description: fmt.Sprintf("The name for the organization to which the %s belongs", d.DescriptiveEntityName),
			},
			"url": schema.StringAttribute{
				Computed:    true,
				Description: fmt.Sprintf("Url of the %s", d.DescriptiveEntityName),
			},
			"named_url": schema.StringAttribute{
				Computed:    true,
				Description: fmt.Sprintf("The Named Url of the %s", d.DescriptiveEntityName),
			},
			"name": schema.StringAttribute{
				Computed:    true,
				Optional:    true,
				Description: fmt.Sprintf("Name of the %s", d.DescriptiveEntityName),
			},
			"description": schema.StringAttribute{
				Computed:    true,
				Description: fmt.Sprintf("Description of the %s", d.DescriptiveEntityName),
			},
			"variables": schema.StringAttribute{
				Computed:   true,
				CustomType: customtypes.AAPCustomStringType{},
				Description: fmt.Sprintf("Variables of the %s. Will be either JSON or YAML string depending on how the "+
					"variables were entered into AAP.", d.DescriptiveEntityName),
				DeprecationMessage: "This attribute is deprecated and will be removed in a future version.",
			},
		},
		Description: fmt.Sprintf("Get an existing %s.", d.DescriptiveEntityName),
	}
}

// ---------------------------------------------------------------------------
// ConfigValidators
// ---------------------------------------------------------------------------

func (d *BaseDataSource) ConfigValidators(_ context.Context) []datasource.ConfigValidator {
	// You have at least an id
	return []datasource.ConfigValidator{
		datasourcevalidator.Any(
			datasourcevalidator.AtLeastOneOf(
				tfpath.MatchRoot("id"),
				tfpath.MatchRoot("name")),
		),
	}
}

func (d *BaseDataSourceWithOrg) ConfigValidators(_ context.Context) []datasource.ConfigValidator {
	// You have at least an id or a name + organization_name pair
	return []datasource.ConfigValidator{
		datasourcevalidator.Any(
			datasourcevalidator.AtLeastOneOf(
				tfpath.MatchRoot("id")),
			datasourcevalidator.RequiredTogether(
				tfpath.MatchRoot("name"),
				tfpath.MatchRoot("organization_name")),
		),
	}
}

// ---------------------------------------------------------------------------
// ValidateConfig
// ---------------------------------------------------------------------------

func (d *BaseDataSource) ValidateConfig(ctx context.Context, req datasource.ValidateConfigRequest, resp *datasource.ValidateConfigResponse) {
	// Check that the response and diagnostics pointer is defined
	if resp == nil {
		tflog.Error(ctx, "Response not defined, we cannot continue with the execution")
		return
	}

	// Check that the current context is active
	if !IsContextActive("ValidateConfig", ctx, resp.Diagnostics) {
		return
	}

	var data BaseDetailSourceModel

	resp.Diagnostics.Append(req.Config.Get(ctx, &data)...)

	if resp.Diagnostics.HasError() {
		return
	}

	if IsValueProvidedOrPromised(data.Id) {
		return
	}

<<<<<<< HEAD
	if IsValueProvided(data.Name) {
		return
	}

	if !IsValueProvided(data.Id) {
=======
	if !IsValueProvidedOrPromised(data.Id) {
>>>>>>> 0d39e73f
		resp.Diagnostics.AddAttributeWarning(
			tfpath.Root("id"),
			"Missing Attribute Configuration",
			"Expected [id] or [name]",
		)
	}
}

func (d *BaseDataSourceWithOrg) ValidateConfig(ctx context.Context, req datasource.ValidateConfigRequest, resp *datasource.ValidateConfigResponse) {
	// Check that the response and diagnostics pointer is defined
	if resp == nil {
		tflog.Error(ctx, "Response not defined, we cannot continue with the execution")
		return
	}

	// Check that the current context is active
	if !IsContextActive("ValidateConfig", ctx, resp.Diagnostics) {
		return
	}

	var data BaseDetailSourceModelWithOrg

	resp.Diagnostics.Append(req.Config.Get(ctx, &data)...)

	if resp.Diagnostics.HasError() {
		return
	}

	if IsValueProvidedOrPromised(data.Id) {
		return
	}

	if IsValueProvidedOrPromised(data.Name) && IsValueProvidedOrPromised(data.OrganizationName) {
		return
	}

	if !IsValueProvidedOrPromised(data.Id) && !IsValueProvidedOrPromised(data.Name) {
		resp.Diagnostics.AddAttributeWarning(
			tfpath.Root("id"),
			"Missing Attribute Configuration",
			"Expected either [id] or [name + organization_name] pair",
		)
	}

	if IsValueProvidedOrPromised(data.Name) && !IsValueProvidedOrPromised(data.OrganizationName) {
		resp.Diagnostics.AddAttributeWarning(
			tfpath.Root("organization_name"),
			"Missing Attribute Configuration",
			"Expected organization_name to be configured with name.",
		)
	}

	if !IsValueProvidedOrPromised(data.Name) && IsValueProvidedOrPromised(data.OrganizationName) {
		resp.Diagnostics.AddAttributeWarning(
			tfpath.Root("name"),
			"Missing Attribute Configuration",
			"Expected name to be configured with organization_name.",
		)
	}
}

// ---------------------------------------------------------------------------
// Configure
// ---------------------------------------------------------------------------

// Configure adds the provider configured client to the data source.
func (d *BaseDataSource) Configure(ctx context.Context, req datasource.ConfigureRequest, resp *datasource.ConfigureResponse) {
	// Check that the response and diagnostics pointer is defined
	if resp == nil {
		tflog.Error(ctx, "Response not defined, we cannot continue with the execution")
		return
	}

	// Check that the current context is active
	if !IsContextActive("Configure", ctx, resp.Diagnostics) {
		return
	}

	// Check that the provider data is configured
	if req.ProviderData == nil {
		return
	}

	client, ok := req.ProviderData.(*AAPClient)
	if !ok {
		resp.Diagnostics.AddError(
			"Unexpected Data Source Configure Type",
			fmt.Sprintf("Expected *AAPClient, got: %T. Please report this issue to the provider developers.", req.ProviderData),
		)
		return
	}

	d.client = client
}

// ---------------------------------------------------------------------------
// Read
// ---------------------------------------------------------------------------

// Read refreshes the Terraform state with the latest data.
func (d *BaseDataSource) Read(ctx context.Context, req datasource.ReadRequest, resp *datasource.ReadResponse) {
	var state BaseDetailSourceModel
	var diags diag.Diagnostics

	// Check Read preconditions
	if !DoReadPreconditionsMeet(ctx, resp, d.client) {
		return
	}

	// Read Terraform configuration data into the model
	resp.Diagnostics.Append(req.Config.Get(ctx, &state)...)
	uri := path.Join(d.client.getApiEndpoint(), d.ApiEntitySlug)
	resourceURL, err := state.CreateNamedURL(uri, &BaseDetailAPIModel{
		Id:   state.Id.ValueInt64(),
		Name: state.Name.ValueString(),
	})
	if err != nil {
		resp.Diagnostics.AddError("Minimal Data Not Supplied", "Expected [id] or [name]")
		return
	}

	readResponseBody, diags := d.client.Get(resourceURL)
	resp.Diagnostics.Append(diags...)
	if resp.Diagnostics.HasError() {
		return
	}

	diags = state.ParseHttpResponse(readResponseBody)
	resp.Diagnostics.Append(diags...)
	if resp.Diagnostics.HasError() {
		return
	}

	// Set state
	// Save updated data into Terraform state
	resp.Diagnostics.Append(resp.State.Set(ctx, &state)...)
	if resp.Diagnostics.HasError() {
		return
	}
}

// Read refreshes the Terraform state with the latest data.
func (d *BaseDataSourceWithOrg) Read(ctx context.Context, req datasource.ReadRequest, resp *datasource.ReadResponse) {
	var state BaseDetailSourceModelWithOrg
	var diags diag.Diagnostics

	// Check Read preconditions
	if !DoReadPreconditionsMeet(ctx, resp, d.client) {
		return
	}

	// Read Terraform configuration data into the model
	resp.Diagnostics.Append(req.Config.Get(ctx, &state)...)
	uri := path.Join(d.client.getApiEndpoint(), d.ApiEntitySlug)
	resourceURL, err := state.CreateNamedURL(uri, &BaseDetailAPIModelWithOrg{
		BaseDetailAPIModel: BaseDetailAPIModel{
			Id:   state.Id.ValueInt64(),
			Name: state.Name.ValueString(),
		},
		SummaryFields: SummaryFieldsAPIModel{
			Organization: SummaryField{
				Id:   state.Organization.ValueInt64(),
				Name: state.OrganizationName.ValueString(),
			},
		},
	})
	if err != nil {
		resp.Diagnostics.AddError("Minimal Data Not Supplied", "Expected either [id] or [name + organization_name] pair")
		return
	}

	readResponseBody, diags := d.client.Get(resourceURL)
	resp.Diagnostics.Append(diags...)
	if resp.Diagnostics.HasError() {
		return
	}

	diags = state.ParseHttpResponse(readResponseBody)
	resp.Diagnostics.Append(diags...)
	if resp.Diagnostics.HasError() {
		return
	}

	// Set state
	// Save updated data into Terraform state
	resp.Diagnostics.Append(resp.State.Set(ctx, &state)...)
	if resp.Diagnostics.HasError() {
		return
	}
}

// ---------------------------------------------------------------------------
// ParseHttpResponse
// ---------------------------------------------------------------------------

// This function allows us to parse the incoming data in HTTP requests from the API
// into the BaseDetailSourceModel instances.
func (d *BaseDetailSourceModel) ParseHttpResponse(body []byte) diag.Diagnostics {
	var diags diag.Diagnostics

	// Unmarshal the JSON response
	var apiModel BaseDetailAPIModel
	err := json.Unmarshal(body, &apiModel)
	if err != nil {
		diags.AddError("Error parsing JSON response from AAP", err.Error())
		return diags
	}

	// Map the response to the BaseDetailSourceModel datasource schema
	d.Id = tftypes.Int64Value(apiModel.Id)
	d.URL = ParseStringValue(apiModel.URL)
	d.Name = ParseStringValue(apiModel.Name)
	d.Description = ParseStringValue(apiModel.Description)
	d.Variables = ParseAAPCustomStringValue(apiModel.Variables)
	// Parse the related fields
	d.NamedUrl = ParseStringValue(apiModel.Related.NamedUrl)

	return diags
}

// This function allows us to parse the incoming data in HTTP requests from the API
// into the BaseDetailSourceModelWithOrg instances.
func (d *BaseDetailSourceModelWithOrg) ParseHttpResponse(body []byte) diag.Diagnostics {
	// Let my parent's ParseHttpResponse method handle the base fields
	diags := d.BaseDetailSourceModel.ParseHttpResponse(body)
	if diags.HasError() {
		return diags
	}

	// Unmarshal the JSON response
	var apiModel BaseDetailAPIModelWithOrg
	err := json.Unmarshal(body, &apiModel)
	if err != nil {
		diags.AddError("Error parsing JSON response from AAP", err.Error())
		return diags
	}

	// Map the response to the BaseDetailSourceModelWithOrg datasource schema
	d.Name = ParseStringValue(apiModel.Name)
	d.Description = ParseStringValue(apiModel.Description)
	d.Organization = tftypes.Int64Value(apiModel.Organization)
	d.Variables = ParseAAPCustomStringValue(apiModel.Variables)
	// Parse the related fields
	d.NamedUrl = ParseStringValue(apiModel.Related.NamedUrl)
	// Parse the summary fields
	d.OrganizationName = ParseStringValue(apiModel.SummaryFields.Organization.Name)

	return diags
}<|MERGE_RESOLUTION|>--- conflicted
+++ resolved
@@ -210,15 +210,11 @@
 		return
 	}
 
-<<<<<<< HEAD
-	if IsValueProvided(data.Name) {
-		return
-	}
-
-	if !IsValueProvided(data.Id) {
-=======
+	if IsValueProvidedOrPromised(data.Name) {
+		return
+	}
+
 	if !IsValueProvidedOrPromised(data.Id) {
->>>>>>> 0d39e73f
 		resp.Diagnostics.AddAttributeWarning(
 			tfpath.Root("id"),
 			"Missing Attribute Configuration",
